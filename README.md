--- conflicted
+++ resolved
@@ -174,11 +174,7 @@
 interpreter --local
 ```
 
-<<<<<<< HEAD
-Or run any HuggingFace model **locally** by using its repo ID (e.g. "tiiuae/falcon-180B"):
-=======
 Or run any Hugging Face model **locally** by using its repo ID (e.g. "tiiuae/falcon-180B"):
->>>>>>> b5611a38
 
 ```shell
 interpreter --model tiiuae/falcon-180B
